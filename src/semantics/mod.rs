--- conflicted
+++ resolved
@@ -184,18 +184,17 @@
     }
 }
 
-<<<<<<< HEAD
 fn analyze_unary_operator(operator: UnaryOperator, operands: &[ParseExpr]) -> Result<Expr> {
     Ok(match operands {
         [expr] => Expr::UnaryOp {operator, arg: Box::new(analyze_expr(expr)?)},
         _ => bail!("logical not statements have one argument"),
     })
-=======
+}
+
 fn analyze_block(exprs: &[ParseExpr]) -> Result<Expr> {
     Ok(Expr::Block(
         exprs.iter().map(analyze_expr).collect::<Result<_>>()?,
     ))
->>>>>>> 7a1abb3c
 }
 
 fn analyze_expr(expr: &ParseExpr) -> Result<Expr> {
